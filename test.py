#! /usr/bin/env python3

import importlib
import random
import itertools
import functools
import json
import re

<<<<<<< HEAD
from cegis import OpFreq
from smtlib import SupportedSolvers
from spec import Spec, Func
from oplib import Bl
=======
from enum import Enum

from cegis import Func, Spec, OpFreq
from oplib import Bl, Bv
>>>>>>> 72cc6a63

from z3 import *

def create_random_formula(inputs, size, ops, seed=0x5aab199e):
    random.seed(a=seed, version=2)
    assert size > 0
    def create(size):
        nonlocal inputs, ops, seed
        assert size > 0
        if size == 1:
            return random.choice(inputs)
        elif size == 2:
            op = random.choice([op for op, n in ops if n == 1])
            return op(create(1))
        else:
            size -= 1
            op, arity = random.choice(ops)
            assert arity <= 2
            if arity == 1:
                return op(create(size))
            else:
                assert arity == 2
                szl = random.choice(range(size - 1)) + 1
                szr = size - szl
                return op(create(szl), create(szr))
    return create(size)

def create_random_dnf(inputs, clause_probability=50, seed=0x5aab199e):
    """Creates a random DNF formula.

    Attributes:
    inputs: List of Z3 variables that determine the number of variables in the formula.
    clause_probability: Probability of a clause being added to the formula.
    seed: Seed for the random number generator.

    This function iterates over *all* clauses, and picks based on the
    clause_probability if a clause is added to the formula.
    Therefore, the function's running time is exponential in the number of variables.
    """
    # sample function results
    random.seed(a=seed, version=2)
    clauses = []
    for vals in itertools.product(*[range(2)] * len(inputs)):
        if random.choice(range(100)) < clause_probability:
            clauses += [ And([ inp if pos else Not(inp) for inp, pos in zip(inputs, vals) ]) ]
    return Or(clauses)

def create_bool_func(func):
    def is_power_of_two(x):
        return (x & (x - 1)) == 0
    if re.match('^0[bodx]', func):
        base = { 'b': 2, 'o': 8, 'd': 10, 'x': 16 }[func[1]]
        func = func[2:]
    else:
        base = 16
    assert is_power_of_two(base), 'base of the number must be power of two'
    bits_per_digit = int(math.log2(base))
    n_bits = len(func) * bits_per_digit
    bits = bin(int(func, base))[2:].zfill(n_bits)
    assert len(bits) == n_bits
    assert is_power_of_two(n_bits), 'length of function must be power of two'
    n_vars  = int(math.log2(n_bits))
    vars    = [ Bool(f'x{i}') for i in range(n_vars) ]
    clauses = []
    binary  = lambda i: bin(i)[2:].zfill(n_vars)
    for i, bit in enumerate(bits):
        if bit == '1':
            clauses += [ And([ vars[j] if b == '1' else Not(vars[j]) \
                            for j, b in enumerate(binary(i)) ]) ]
    return Func(func, Or(clauses) if len(clauses) > 0 else BoolVal(False), inputs=vars)

class ConstMode(Enum):
    NONE = 0        # like free, but take the hint if consts are disabled
    FREE = 1        # no constraint on constants
    COUNT = 2       # constrain the number of constants
    SET = 3         # give the set of constants
    SET_COUNT = 4   # give the exact number of constants

    def __str__(self):
        return self.name

    @staticmethod
    def from_string(s):
        try:
            return ConstMode[s]
        except KeyError:
            raise ValueError()

class TestBase:
<<<<<<< HEAD
    def __init__(self, minlen=0, maxlen=10, debug=0, stats=False, graph=False, \
                tests=None, write=None, timeout=None, exact=False, synth='synth_n', check=0, solver='cvc'):
=======
    def __init__(self, list_tests=False, minlen=0, maxlen=10, debug=0, stats=False, graph=False, \
                tests=None, write=None, timeout=None, difficulty=0, exact=False,
                const_mode=ConstMode.FREE, synth='synth_n', check=0):
>>>>>>> 72cc6a63
        def d(level, *args):
            if debug >= level:
                print(*args)

        # Z3 settings
        set_option("sat.random_seed", 0);
        set_option("smt.random_seed", 0);
        set_option("parallel.enable", True);
        set_option(max_args=10000000, max_lines=1000000, max_depth=10000000, max_visited=1000000)

        self.debug = d
        self.list_tests = list_tests
        self.min_length = minlen
        self.max_length = maxlen
        self.write_stats = stats
        self.write_graph = graph
        self.tests = tests
        self.write = write
        self.check = check
        self.timeout = timeout
        self.exact = exact
        self.difficulty = difficulty
        self.const_mode = const_mode
        m = importlib.import_module(synth)
        self.synth_func = getattr(m, 'synth')

<<<<<<< HEAD
        if solver == 'z3':
            self.solver = SupportedSolvers.Z3
        elif solver == 'yices':
            self.solver = SupportedSolvers.YICES
        else:
            self.solver = SupportedSolvers.CVC


    def do_synth(self, name, spec, ops, desc='', **args):
=======
    def do_synth(self, name, spec, ops, all_ops=None, consts=None, desc='', **args):
>>>>>>> 72cc6a63
        desc = f' ({desc})' if len(desc) > 0 else ''
        print(f'{name}{desc}: ', end='', flush=True)
        output_prefix = name if self.write else None
        if self.exact:
            self.min_length = self.max_length = sum(f for f in ops.values())
        ran = range(self.min_length, self.max_length + 1)

        # if entire library is not specified, use the given operator library
        if all_ops is None:
            all_ops = ops
        # if operator library does not specifcy counts, set all to maximum
        # or if exact operator count is not enabled, set operator count to maximum
        if type(ops) == list or type(ops) == set or not self.exact:
            ops = { op: OpFreq.MAX for op in ops }
        else:
            ops = dict(ops)
        # figure out operator library based on difficulty
        rest_ops = [ op for op in all_ops if op not in ops ]
        for o in rest_ops[:self.difficulty]:
            ops[o] = OpFreq.MAX

        m = lambda: sum(f for f in consts.values())
        s = lambda: { c for c in consts }
        match self.const_mode:
            case ConstMode.NONE:
                max_const = 0 if not consts is None and len(consts) == 0 else None
                const_set = None
            case ConstMode.FREE:
                max_const = None
                const_set = None
            case ConstMode.COUNT:
                max_const = m()
                const_set = None
            case ConstMode.SET:
                max_const = None
                const_set = s()
            case ConstMode.SET_COUNT:
                max_const = m()
                const_set = s()

        prg, stats = self.synth_func(spec, ops, ran, \
                                     debug=self.debug, \
                                     output_prefix=output_prefix, \
<<<<<<< HEAD
                                     timeout=self.timeout, **args, \
                                     solver=self.solver)
=======
                                     timeout=self.timeout, \
                                     max_const=max_const, \
                                     const_set=const_set, \
                                     **args)
>>>>>>> 72cc6a63
        total_time = sum(s['time'] for s in stats)
        print(f'{total_time / 1e9:.3f}s')
        if self.write_stats:
            with open(f'{name}.json', 'w') as f:
                json.dump(stats, f, indent=4)
        if self.write_graph:
            with open(f'{name}.dot', 'w') as f:
                prg.print_graphviz(f)
        print(prg)
        return total_time

    def run(self):
        if self.list_tests:
            # output all the test names separated by commas
            print(','.join([ name[5:] for name in dir(self) if name.startswith('test_') ]))
            return

        # iterate over all methods in this class that start with 'test_'
        if self.tests is None:
            tests = [ name for name in dir(self) if name.startswith('test_') ]
        else:
            tests = [ 'test_' + s for s in self.tests.split(',') ]
        tests.sort()
        total_time = 0
        for name in tests:
            total_time += getattr(self, name)()
            print('')
        print(f'total time: {total_time / 1e9:.3f}s')

class Tests(TestBase):
    def random_test(self, name, n_vars, create_formula):
        ops  = [ Bl.and2, Bl.or2, Bl.xor2, Bl.not1 ]
        spec = Func('rand', create_formula([ Bool(f'x{i}') for i in range(n_vars) ]))
        return self.do_synth(name, spec, ops, consts={}, theory='QF_FD')

    def test_rand(self, size=40, n_vars=4):
        ops = [ (And, 2), (Or, 2), (Xor, 2), (Not, 1) ]
        f   = lambda x: create_random_formula(x, size, ops)
        return self.random_test('rand_formula', n_vars, f)

    def test_rand_dnf(self, n_vars=4):
        f = lambda x: create_random_dnf(x)
        return self.random_test('rand_dnf', n_vars, f)

    def test_npn4_1789(self):
        ops  = { Bl.xor2: 3, Bl.and2: 2, Bl.or2: 1 }
        name = '1789'
        spec = create_bool_func(name)
        return self.do_synth(f'npn4_{name}', spec, ops, all_ops=Bl.ops,
                             consts={}, n_samples=16, \
                             theory='QF_FD')

    def test_and(self):
        ops = { Bl.nand2: 2 }
        return self.do_synth('and', Bl.and2, ops, Bl.ops)

    def test_xor(self):
        ops = { Bl.nand2: 4 }
        return self.do_synth('xor', Bl.xor2, ops, Bl.ops)

    def test_mux(self):
        ops = { Bl.and2: 1, Bl.xor2: 2 }
        return self.do_synth('mux', Bl.mux2, ops, Bl.ops)

    def test_zero(self):
        spec = Func('zero', Not(Or([ Bool(f'x{i}') for i in range(8) ])))
        ops  = { Bl.and2: 1, Bl.nor4: 2 }
        return self.do_synth('zero', spec, ops, Bl.ops, theory='QF_FD')

    def test_add(self):
        x, y, ci, s, co = Bools('x y ci s co')
<<<<<<< HEAD
        add = And([co == Or(And(x, y), And(x, ci), And(y, ci)), s == Xor(x, Xor(y, ci))])
        spec = Spec('adder', add, [s, co], [x, y, ci], solver=self.solver)
        ops  = { Bl.not1: 0, Bl.xor2: 2, Bl.and2: 2, Bl.nand2: 0, Bl.or2: 1, Bl.nor2: 0 }
        return self.do_synth('add', spec, ops,
                             desc='1-bit full adder', theory='QF_FD')

    # def test_add_apollo(self):
    #     x, y, ci, s, co = Bools('x y ci s co')
    #     add = And([co == Or(And(x, y), And(x, ci), And(y, ci)), s == Xor(x, Xor(y, ci))])
    #     spec = Spec('adder', add, [s, co], [x, y, ci])
    #     return self.do_synth('add_nor3', spec, { Bl.nor3: 8 }, \
    #                          desc='1-bit full adder (nor3)', theory='QF_FD')
=======
        add = And([co == AtLeast(x, y, ci, 2), s == Xor(x, Xor(y, ci))])
        spec = Spec('adder', add, [s, co], [x, y, ci])
        ops  = { Bl.xor2: 2, Bl.and2: 2, Bl.or2: 1 }
        return self.do_synth('add', spec, ops, Bl.ops,
                             desc='1-bit full adder', theory='QF_FD')

    def test_add_apollo(self):
        x, y, ci, s, co = Bools('x y ci s co')
        add = And([co == AtLeast(x, y, ci, 2), s == Xor(x, Xor(y, ci))])
        spec = Spec('adder', add, [s, co], [x, y, ci])
        return self.do_synth('add_nor3', spec, { Bl.nor3: 8 }, Bl.ops, \
                             desc='1-bit full adder (nor3)', theory='QF_FD')
>>>>>>> 72cc6a63

    def test_identity(self):
        spec = Func('magic', And(Or(Bool('x'))))
        return self.do_synth('identity', spec, { }, Bl.ops)

    def test_true(self):
        x, y, z = Bools('x y z')
        spec = Func('magic', Or(Or(x, y, z), Not(x)))
        return self.do_synth('true', spec, { }, Bl.ops, desc='constant true')

    def test_false(self):
        x, y, z = Bools('x y z')
        spec = Spec('magic', z == Or([]), [z], [x])
        return self.do_synth('false', spec, { }, Bl.ops, desc='constant false')

    def test_multiple_types(self):
        x = Int('x')
        y = BitVec('y', 8)
        int2bv = Func('int2bv', Int2BV(x, 16))
        bv2int = Func('bv2int', BV2Int(y))
        div2   = Func('div2', x / 2)
        spec   = Func('shr2', LShR(ZeroExt(8, y), 1))
        ops    = { int2bv: 1, bv2int: 1, div2: 1 }
        return self.do_synth('multiple_types', spec, ops)

    def test_precond(self):
        x = Int('x')
        b = BitVec('b', 8)
        int2bv = Func('int2bv', Int2BV(x, 8))
        bv2int = Func('bv2int', BV2Int(b))
        mul2   = Func('addadd', b + b)
        spec   = Func('mul2', x * 2, And([x >= 0, x < 128]))
        ops    = { int2bv: 1, bv2int: 1, mul2: 1 }
        return self.do_synth('preconditions', spec, ops)

    def test_constant(self):
        x, y  = Ints('x y')
        mul   = Func('mul', x * y)
        spec  = Func('const', x + x)
        ops   = { mul: 1 }
        return self.do_synth('constant', spec, ops)

    def test_abs(self):
        w = 32
        bv = Bv(w)
        x, y = BitVecs('x y', w)
<<<<<<< HEAD
        ops = {
            Func('sub', x - y): 1,
            Func('xor', x ^ y): 1,
            Func('shr', x >> y, precond=And([y >= 0, y < w])): 1,
        }
        spec = Func('spec', If(x >= 0, x, -x), solver=self.solver)
        return self.do_synth('abs', spec, ops, theory='QF_FD')
=======
        ops = { bv.sub_: 1, bv.xor_: 1, bv.ashr_: 1 }
        spec = Func('spec', If(x >= 0, x, -x))
        return self.do_synth('abs', spec, ops, bv.ops, theory='QF_FD')
>>>>>>> 72cc6a63

    def test_pow(self):
        x, y = Ints('x y')
        one  = IntVal(1)
        n = 30
        expr = functools.reduce(lambda a, _: x * a, range(n), one)
        spec = Func('pow', expr)
        ops  = { Func('mul', x * y): 5 }
        return self.do_synth('pow', spec, ops, consts={})

    def test_poly(self):
        a, b, c, h = Ints('a b c h')
        spec = Func('poly', a * h * h + b * h + c)
        ops  = { Func('mul', a * b): 2, Func('add', a + b): 2 }
        return self.do_synth('poly', spec, ops, consts={})

    # def test_array(self):
    #     def Arr(name):
    #         return Array(name, IntSort(), IntSort())
    #
    #     def permutation(array, perm):
    #         res = array
    #         for fr, to in enumerate(perm):
    #             if fr != to:
    #                 res = Store(res, to, Select(array, fr))
    #         return res
    #
    #     def swap(a, x, y):
    #         b = Store(a, x, Select(a, y))
    #         c = Store(b, y, Select(a, x))
    #         return c
    #
    #     x = Array('x', IntSort(), IntSort())
    #     p = Int('p')
    #     op   = Func('swap', swap(x, p, p + 1))
    #     spec = Func('rev', permutation(x, [3, 2, 1, 0]))
    #     return self.do_synth('array', spec, { op: 6 })

def parse_standard_args():
    import argparse
    parser = argparse.ArgumentParser(prog="synth")
<<<<<<< HEAD
    parser.add_argument('-d', '--debug',    type=int, default=0)
    parser.add_argument('-l', '--minlen',   type=int, default=0)
    parser.add_argument('-L', '--maxlen',   type=int, default=10)
    parser.add_argument('-a', '--stats',    default=False, action='store_true')
    parser.add_argument('-g', '--graph',    default=False, action='store_true')
    parser.add_argument('-w', '--write',    default=False, action='store_true')
    parser.add_argument('-t', '--tests',    default=None, type=str)
    parser.add_argument('-s', '--synth',    type=str, default='synth_n')
    parser.add_argument('-S', '--solver',   type=str, choices=['cvc', 'yices', 'z3'], default='cvc')
    parser.add_argument('-m', '--timeout',  help='timeout in ms', type=int, default=None)
    parser.add_argument('-x', '--exact',    default=False, action='store_true', \
                        help='synthesize using exact operator count')
=======
    parser.add_argument('-d', '--debug',      type=int, default=0)
    parser.add_argument('-l', '--minlen',     type=int, default=0)
    parser.add_argument('-L', '--maxlen',     type=int, default=10)
    parser.add_argument('-a', '--stats',      default=False, action='store_true')
    parser.add_argument('-g', '--graph',      default=False, action='store_true')
    parser.add_argument('-w', '--write',      default=False, action='store_true')
    parser.add_argument('-t', '--tests',      default=None, type=str)
    parser.add_argument('-s', '--synth',      type=str, default='synth_n')
    parser.add_argument('-m', '--timeout',    help='timeout in ms', type=int, default=None)
    parser.add_argument('-y', '--difficulty', help='difficulty (# of additional operators)', \
                        type=int, default=0)
    parser.add_argument('-x', '--exact',      default=False, action='store_true', \
                        help='respect exact operator count')
    parser.add_argument('-c', '--const_mode', type=ConstMode.from_string, choices=list(ConstMode), default=ConstMode.NONE, \
                        help='(constant mode: NONE = no constraints, but if none specified, use that information, ' \
                                + 'FREE = no constraints, COUNT = bound number of constants, ' \
                                + 'SET = give set of constants, SET_COUNT = bound number and give set)')
    parser.add_argument('-T', '--list_tests', default=False, action='store_true', help='just list all test names comma separated, do not run')
>>>>>>> 72cc6a63

    return parser.parse_known_args()

if __name__ == "__main__":

    args, _ = parse_standard_args()
    tests = Tests(**vars(args))
    tests.run()<|MERGE_RESOLUTION|>--- conflicted
+++ resolved
@@ -6,24 +6,21 @@
 import functools
 import json
 import re
-
-<<<<<<< HEAD
+import traceback
+from enum import Enum
+
 from cegis import OpFreq
 from smtlib import SupportedSolvers
 from spec import Spec, Func
-from oplib import Bl
-=======
-from enum import Enum
-
-from cegis import Func, Spec, OpFreq
 from oplib import Bl, Bv
->>>>>>> 72cc6a63
 
 from z3 import *
+
 
 def create_random_formula(inputs, size, ops, seed=0x5aab199e):
     random.seed(a=seed, version=2)
     assert size > 0
+
     def create(size):
         nonlocal inputs, ops, seed
         assert size > 0
@@ -43,7 +40,9 @@
                 szl = random.choice(range(size - 1)) + 1
                 szr = size - szl
                 return op(create(szl), create(szr))
+
     return create(size)
+
 
 def create_random_dnf(inputs, clause_probability=50, seed=0x5aab199e):
     """Creates a random DNF formula.
@@ -62,14 +61,16 @@
     clauses = []
     for vals in itertools.product(*[range(2)] * len(inputs)):
         if random.choice(range(100)) < clause_probability:
-            clauses += [ And([ inp if pos else Not(inp) for inp, pos in zip(inputs, vals) ]) ]
+            clauses += [And([inp if pos else Not(inp) for inp, pos in zip(inputs, vals)])]
     return Or(clauses)
+
 
 def create_bool_func(func):
     def is_power_of_two(x):
         return (x & (x - 1)) == 0
+
     if re.match('^0[bodx]', func):
-        base = { 'b': 2, 'o': 8, 'd': 10, 'x': 16 }[func[1]]
+        base = {'b': 2, 'o': 8, 'd': 10, 'x': 16}[func[1]]
         func = func[2:]
     else:
         base = 16
@@ -79,22 +80,23 @@
     bits = bin(int(func, base))[2:].zfill(n_bits)
     assert len(bits) == n_bits
     assert is_power_of_two(n_bits), 'length of function must be power of two'
-    n_vars  = int(math.log2(n_bits))
-    vars    = [ Bool(f'x{i}') for i in range(n_vars) ]
+    n_vars = int(math.log2(n_bits))
+    vars = [Bool(f'x{i}') for i in range(n_vars)]
     clauses = []
-    binary  = lambda i: bin(i)[2:].zfill(n_vars)
+    binary = lambda i: bin(i)[2:].zfill(n_vars)
     for i, bit in enumerate(bits):
         if bit == '1':
-            clauses += [ And([ vars[j] if b == '1' else Not(vars[j]) \
-                            for j, b in enumerate(binary(i)) ]) ]
+            clauses += [And([vars[j] if b == '1' else Not(vars[j]) \
+                             for j, b in enumerate(binary(i))])]
     return Func(func, Or(clauses) if len(clauses) > 0 else BoolVal(False), inputs=vars)
 
+
 class ConstMode(Enum):
-    NONE = 0        # like free, but take the hint if consts are disabled
-    FREE = 1        # no constraint on constants
-    COUNT = 2       # constrain the number of constants
-    SET = 3         # give the set of constants
-    SET_COUNT = 4   # give the exact number of constants
+    NONE = 0  # like free, but take the hint if consts are disabled
+    FREE = 1  # no constraint on constants
+    COUNT = 2  # constrain the number of constants
+    SET = 3  # give the set of constants
+    SET_COUNT = 4  # give the exact number of constants
 
     def __str__(self):
         return self.name
@@ -106,15 +108,11 @@
         except KeyError:
             raise ValueError()
 
+
 class TestBase:
-<<<<<<< HEAD
     def __init__(self, minlen=0, maxlen=10, debug=0, stats=False, graph=False, \
-                tests=None, write=None, timeout=None, exact=False, synth='synth_n', check=0, solver='cvc'):
-=======
-    def __init__(self, list_tests=False, minlen=0, maxlen=10, debug=0, stats=False, graph=False, \
-                tests=None, write=None, timeout=None, difficulty=0, exact=False,
-                const_mode=ConstMode.FREE, synth='synth_n', check=0):
->>>>>>> 72cc6a63
+                 tests=None, write=None, timeout=None, exact=False, synth='synth_n', check=0, solver='cvc',
+                 const_mode=ConstMode.FREE, difficulty=0, list_tests=False):
         def d(level, *args):
             if debug >= level:
                 print(*args)
@@ -141,7 +139,6 @@
         m = importlib.import_module(synth)
         self.synth_func = getattr(m, 'synth')
 
-<<<<<<< HEAD
         if solver == 'z3':
             self.solver = SupportedSolvers.Z3
         elif solver == 'yices':
@@ -149,11 +146,7 @@
         else:
             self.solver = SupportedSolvers.CVC
 
-
-    def do_synth(self, name, spec, ops, desc='', **args):
-=======
     def do_synth(self, name, spec, ops, all_ops=None, consts=None, desc='', **args):
->>>>>>> 72cc6a63
         desc = f' ({desc})' if len(desc) > 0 else ''
         print(f'{name}{desc}: ', end='', flush=True)
         output_prefix = name if self.write else None
@@ -167,16 +160,16 @@
         # if operator library does not specifcy counts, set all to maximum
         # or if exact operator count is not enabled, set operator count to maximum
         if type(ops) == list or type(ops) == set or not self.exact:
-            ops = { op: OpFreq.MAX for op in ops }
+            ops = {op: OpFreq.MAX for op in ops}
         else:
             ops = dict(ops)
         # figure out operator library based on difficulty
-        rest_ops = [ op for op in all_ops if op not in ops ]
+        rest_ops = [op for op in all_ops if op not in ops]
         for o in rest_ops[:self.difficulty]:
             ops[o] = OpFreq.MAX
 
         m = lambda: sum(f for f in consts.values())
-        s = lambda: { c for c in consts }
+        s = lambda: {c for c in consts}
         match self.const_mode:
             case ConstMode.NONE:
                 max_const = 0 if not consts is None and len(consts) == 0 else None
@@ -197,15 +190,11 @@
         prg, stats = self.synth_func(spec, ops, ran, \
                                      debug=self.debug, \
                                      output_prefix=output_prefix, \
-<<<<<<< HEAD
-                                     timeout=self.timeout, **args, \
-                                     solver=self.solver)
-=======
-                                     timeout=self.timeout, \
                                      max_const=max_const, \
                                      const_set=const_set, \
+                                     timeout=self.timeout, \
+                                     solver=self.solver, \
                                      **args)
->>>>>>> 72cc6a63
         total_time = sum(s['time'] for s in stats)
         print(f'{total_time / 1e9:.3f}s')
         if self.write_stats:
@@ -220,30 +209,42 @@
     def run(self):
         if self.list_tests:
             # output all the test names separated by commas
-            print(','.join([ name[5:] for name in dir(self) if name.startswith('test_') ]))
+            print(','.join([name[5:] for name in dir(self) if name.startswith('test_')]))
             return
 
         # iterate over all methods in this class that start with 'test_'
         if self.tests is None:
-            tests = [ name for name in dir(self) if name.startswith('test_') ]
+            tests = [name for name in dir(self) if name.startswith('test_')]
         else:
-            tests = [ 'test_' + s for s in self.tests.split(',') ]
+            tests = ['test_' + s for s in self.tests.split(',')]
         tests.sort()
         total_time = 0
+        failed_tests = []
         for name in tests:
-            total_time += getattr(self, name)()
+            try:
+                total_time += getattr(self, name)()
+            except Exception as e:
+                print(f'Failed run test {name}')
+                print(e)
+                traceback.print_exc()
+                failed_tests.append(name)
+
             print('')
         print(f'total time: {total_time / 1e9:.3f}s')
+        print(f'Successfully ran {len(tests) - len(failed_tests)}/{len(tests)} tests')
+        if len(failed_tests) > 0:
+            print(f'Failed Tests: {failed_tests}')
+
 
 class Tests(TestBase):
     def random_test(self, name, n_vars, create_formula):
-        ops  = [ Bl.and2, Bl.or2, Bl.xor2, Bl.not1 ]
-        spec = Func('rand', create_formula([ Bool(f'x{i}') for i in range(n_vars) ]))
+        ops = [Bl.and2, Bl.or2, Bl.xor2, Bl.not1]
+        spec = Func('rand', create_formula([Bool(f'x{i}') for i in range(n_vars)]))
         return self.do_synth(name, spec, ops, consts={}, theory='QF_FD')
 
     def test_rand(self, size=40, n_vars=4):
-        ops = [ (And, 2), (Or, 2), (Xor, 2), (Not, 1) ]
-        f   = lambda x: create_random_formula(x, size, ops)
+        ops = [(And, 2), (Or, 2), (Xor, 2), (Not, 1)]
+        f = lambda x: create_random_formula(x, size, ops)
         return self.random_test('rand_formula', n_vars, f)
 
     def test_rand_dnf(self, n_vars=4):
@@ -251,7 +252,7 @@
         return self.random_test('rand_dnf', n_vars, f)
 
     def test_npn4_1789(self):
-        ops  = { Bl.xor2: 3, Bl.and2: 2, Bl.or2: 1 }
+        ops = {Bl.xor2: 3, Bl.and2: 2, Bl.or2: 1}
         name = '1789'
         spec = create_bool_func(name)
         return self.do_synth(f'npn4_{name}', spec, ops, all_ops=Bl.ops,
@@ -259,41 +260,27 @@
                              theory='QF_FD')
 
     def test_and(self):
-        ops = { Bl.nand2: 2 }
+        ops = {Bl.nand2: 2}
         return self.do_synth('and', Bl.and2, ops, Bl.ops)
 
     def test_xor(self):
-        ops = { Bl.nand2: 4 }
+        ops = {Bl.nand2: 4}
         return self.do_synth('xor', Bl.xor2, ops, Bl.ops)
 
     def test_mux(self):
-        ops = { Bl.and2: 1, Bl.xor2: 2 }
+        ops = {Bl.and2: 1, Bl.xor2: 2}
         return self.do_synth('mux', Bl.mux2, ops, Bl.ops)
 
     def test_zero(self):
-        spec = Func('zero', Not(Or([ Bool(f'x{i}') for i in range(8) ])))
-        ops  = { Bl.and2: 1, Bl.nor4: 2 }
+        spec = Func('zero', Not(Or([Bool(f'x{i}') for i in range(8)])))
+        ops = {Bl.and2: 1, Bl.nor4: 2}
         return self.do_synth('zero', spec, ops, Bl.ops, theory='QF_FD')
 
     def test_add(self):
         x, y, ci, s, co = Bools('x y ci s co')
-<<<<<<< HEAD
         add = And([co == Or(And(x, y), And(x, ci), And(y, ci)), s == Xor(x, Xor(y, ci))])
         spec = Spec('adder', add, [s, co], [x, y, ci], solver=self.solver)
-        ops  = { Bl.not1: 0, Bl.xor2: 2, Bl.and2: 2, Bl.nand2: 0, Bl.or2: 1, Bl.nor2: 0 }
-        return self.do_synth('add', spec, ops,
-                             desc='1-bit full adder', theory='QF_FD')
-
-    # def test_add_apollo(self):
-    #     x, y, ci, s, co = Bools('x y ci s co')
-    #     add = And([co == Or(And(x, y), And(x, ci), And(y, ci)), s == Xor(x, Xor(y, ci))])
-    #     spec = Spec('adder', add, [s, co], [x, y, ci])
-    #     return self.do_synth('add_nor3', spec, { Bl.nor3: 8 }, \
-    #                          desc='1-bit full adder (nor3)', theory='QF_FD')
-=======
-        add = And([co == AtLeast(x, y, ci, 2), s == Xor(x, Xor(y, ci))])
-        spec = Spec('adder', add, [s, co], [x, y, ci])
-        ops  = { Bl.xor2: 2, Bl.and2: 2, Bl.or2: 1 }
+        ops = {Bl.xor2: 2, Bl.and2: 2, Bl.or2: 1}
         return self.do_synth('add', spec, ops, Bl.ops,
                              desc='1-bit full adder', theory='QF_FD')
 
@@ -301,32 +288,31 @@
         x, y, ci, s, co = Bools('x y ci s co')
         add = And([co == AtLeast(x, y, ci, 2), s == Xor(x, Xor(y, ci))])
         spec = Spec('adder', add, [s, co], [x, y, ci])
-        return self.do_synth('add_nor3', spec, { Bl.nor3: 8 }, Bl.ops, \
+        return self.do_synth('add_nor3', spec, {Bl.nor3: 8}, Bl.ops, \
                              desc='1-bit full adder (nor3)', theory='QF_FD')
->>>>>>> 72cc6a63
 
     def test_identity(self):
         spec = Func('magic', And(Or(Bool('x'))))
-        return self.do_synth('identity', spec, { }, Bl.ops)
+        return self.do_synth('identity', spec, {}, Bl.ops)
 
     def test_true(self):
         x, y, z = Bools('x y z')
         spec = Func('magic', Or(Or(x, y, z), Not(x)))
-        return self.do_synth('true', spec, { }, Bl.ops, desc='constant true')
+        return self.do_synth('true', spec, {}, Bl.ops, desc='constant true')
 
     def test_false(self):
         x, y, z = Bools('x y z')
         spec = Spec('magic', z == Or([]), [z], [x])
-        return self.do_synth('false', spec, { }, Bl.ops, desc='constant false')
+        return self.do_synth('false', spec, {}, Bl.ops, desc='constant false')
 
     def test_multiple_types(self):
         x = Int('x')
         y = BitVec('y', 8)
         int2bv = Func('int2bv', Int2BV(x, 16))
         bv2int = Func('bv2int', BV2Int(y))
-        div2   = Func('div2', x / 2)
-        spec   = Func('shr2', LShR(ZeroExt(8, y), 1))
-        ops    = { int2bv: 1, bv2int: 1, div2: 1 }
+        div2 = Func('div2', x / 2)
+        spec = Func('shr2', LShR(ZeroExt(8, y), 1))
+        ops = {int2bv: 1, bv2int: 1, div2: 1}
         return self.do_synth('multiple_types', spec, ops)
 
     def test_precond(self):
@@ -334,49 +320,39 @@
         b = BitVec('b', 8)
         int2bv = Func('int2bv', Int2BV(x, 8))
         bv2int = Func('bv2int', BV2Int(b))
-        mul2   = Func('addadd', b + b)
-        spec   = Func('mul2', x * 2, And([x >= 0, x < 128]))
-        ops    = { int2bv: 1, bv2int: 1, mul2: 1 }
+        mul2 = Func('addadd', b + b)
+        spec = Func('mul2', x * 2, And([x >= 0, x < 128]))
+        ops = {int2bv: 1, bv2int: 1, mul2: 1}
         return self.do_synth('preconditions', spec, ops)
 
     def test_constant(self):
-        x, y  = Ints('x y')
-        mul   = Func('mul', x * y)
-        spec  = Func('const', x + x)
-        ops   = { mul: 1 }
+        x, y = Ints('x y')
+        mul = Func('mul', x * y)
+        spec = Func('const', x + x)
+        ops = {mul: 1}
         return self.do_synth('constant', spec, ops)
 
     def test_abs(self):
         w = 32
         bv = Bv(w)
         x, y = BitVecs('x y', w)
-<<<<<<< HEAD
-        ops = {
-            Func('sub', x - y): 1,
-            Func('xor', x ^ y): 1,
-            Func('shr', x >> y, precond=And([y >= 0, y < w])): 1,
-        }
+        ops = {bv.sub_: 1, bv.xor_: 1, bv.ashr_: 1}
         spec = Func('spec', If(x >= 0, x, -x), solver=self.solver)
-        return self.do_synth('abs', spec, ops, theory='QF_FD')
-=======
-        ops = { bv.sub_: 1, bv.xor_: 1, bv.ashr_: 1 }
-        spec = Func('spec', If(x >= 0, x, -x))
         return self.do_synth('abs', spec, ops, bv.ops, theory='QF_FD')
->>>>>>> 72cc6a63
 
     def test_pow(self):
         x, y = Ints('x y')
-        one  = IntVal(1)
+        one = IntVal(1)
         n = 30
         expr = functools.reduce(lambda a, _: x * a, range(n), one)
         spec = Func('pow', expr)
-        ops  = { Func('mul', x * y): 5 }
+        ops = {Func('mul', x * y): 5}
         return self.do_synth('pow', spec, ops, consts={})
 
     def test_poly(self):
         a, b, c, h = Ints('a b c h')
         spec = Func('poly', a * h * h + b * h + c)
-        ops  = { Func('mul', a * b): 2, Func('add', a + b): 2 }
+        ops = {Func('mul', a * b): 2, Func('add', a + b): 2}
         return self.do_synth('poly', spec, ops, consts={})
 
     # def test_array(self):
@@ -401,47 +377,36 @@
     #     spec = Func('rev', permutation(x, [3, 2, 1, 0]))
     #     return self.do_synth('array', spec, { op: 6 })
 
+
 def parse_standard_args():
     import argparse
     parser = argparse.ArgumentParser(prog="synth")
-<<<<<<< HEAD
-    parser.add_argument('-d', '--debug',    type=int, default=0)
-    parser.add_argument('-l', '--minlen',   type=int, default=0)
-    parser.add_argument('-L', '--maxlen',   type=int, default=10)
-    parser.add_argument('-a', '--stats',    default=False, action='store_true')
-    parser.add_argument('-g', '--graph',    default=False, action='store_true')
-    parser.add_argument('-w', '--write',    default=False, action='store_true')
-    parser.add_argument('-t', '--tests',    default=None, type=str)
-    parser.add_argument('-s', '--synth',    type=str, default='synth_n')
-    parser.add_argument('-S', '--solver',   type=str, choices=['cvc', 'yices', 'z3'], default='cvc')
-    parser.add_argument('-m', '--timeout',  help='timeout in ms', type=int, default=None)
-    parser.add_argument('-x', '--exact',    default=False, action='store_true', \
+    parser.add_argument('-d', '--debug', type=int, default=0)
+    parser.add_argument('-l', '--minlen', type=int, default=0)
+    parser.add_argument('-L', '--maxlen', type=int, default=10)
+    parser.add_argument('-a', '--stats', default=False, action='store_true')
+    parser.add_argument('-g', '--graph', default=False, action='store_true')
+    parser.add_argument('-w', '--write', default=False, action='store_true')
+    parser.add_argument('-t', '--tests', default=None, type=str)
+    parser.add_argument('-s', '--synth', type=str, default='synth_n')
+    parser.add_argument('-S', '--solver', type=str, choices=['cvc', 'yices', 'z3'], default='cvc')
+    parser.add_argument('-m', '--timeout', help='timeout in ms', type=int, default=None)
+    parser.add_argument('-x', '--exact', default=False, action='store_true', \
                         help='synthesize using exact operator count')
-=======
-    parser.add_argument('-d', '--debug',      type=int, default=0)
-    parser.add_argument('-l', '--minlen',     type=int, default=0)
-    parser.add_argument('-L', '--maxlen',     type=int, default=10)
-    parser.add_argument('-a', '--stats',      default=False, action='store_true')
-    parser.add_argument('-g', '--graph',      default=False, action='store_true')
-    parser.add_argument('-w', '--write',      default=False, action='store_true')
-    parser.add_argument('-t', '--tests',      default=None, type=str)
-    parser.add_argument('-s', '--synth',      type=str, default='synth_n')
-    parser.add_argument('-m', '--timeout',    help='timeout in ms', type=int, default=None)
     parser.add_argument('-y', '--difficulty', help='difficulty (# of additional operators)', \
                         type=int, default=0)
-    parser.add_argument('-x', '--exact',      default=False, action='store_true', \
-                        help='respect exact operator count')
-    parser.add_argument('-c', '--const_mode', type=ConstMode.from_string, choices=list(ConstMode), default=ConstMode.NONE, \
+    parser.add_argument('-c', '--const_mode', type=ConstMode.from_string, choices=list(ConstMode),
+                        default=ConstMode.NONE, \
                         help='(constant mode: NONE = no constraints, but if none specified, use that information, ' \
-                                + 'FREE = no constraints, COUNT = bound number of constants, ' \
-                                + 'SET = give set of constants, SET_COUNT = bound number and give set)')
-    parser.add_argument('-T', '--list_tests', default=False, action='store_true', help='just list all test names comma separated, do not run')
->>>>>>> 72cc6a63
+                             + 'FREE = no constraints, COUNT = bound number of constants, ' \
+                             + 'SET = give set of constants, SET_COUNT = bound number and give set)')
+    parser.add_argument('-T', '--list_tests', default=False, action='store_true',
+                        help='just list all test names comma separated, do not run')
 
     return parser.parse_known_args()
 
+
 if __name__ == "__main__":
-
     args, _ = parse_standard_args()
     tests = Tests(**vars(args))
     tests.run()